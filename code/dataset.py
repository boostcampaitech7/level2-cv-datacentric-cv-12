import os.path as osp
import math
import json
from PIL import Image

import torch
import numpy as np
import cv2
import albumentations as A
from albumentations.core.transforms_interface import ImageOnlyTransform  # 추가된 부분
from torch.utils.data import Dataset
from shapely.geometry import Polygon
from numba import njit
from random import randint

@njit
def cal_distance(x1, y1, x2, y2):
    '''Euclidean 거리 계산'''
    return math.sqrt((x1 - x2)**2 + (y1 - y2)**2)

@njit
def move_points(vertices, index1, index2, r, coef):
    '''두 점을 이동하여 엣지를 축소'''
    index1 = index1 % 4
    index2 = index2 % 4
    x1_index = index1 * 2 + 0
    y1_index = index1 * 2 + 1
    x2_index = index2 * 2 + 0
    y2_index = index2 * 2 + 1

    r1 = r[index1]
    r2 = r[index2]
    length_x = vertices[x1_index] - vertices[x2_index]
    length_y = vertices[y1_index] - vertices[y2_index]
    length = cal_distance(vertices[x1_index], vertices[y1_index], vertices[x2_index], vertices[y2_index])
    if length > 1:
        ratio = (r1 * coef) / length
        vertices[x1_index] += ratio * (-length_x)
        vertices[y1_index] += ratio * (-length_y)
        ratio = (r2 * coef) / length
        vertices[x2_index] += ratio * length_x
        vertices[y2_index] += ratio * length_y
    return vertices

@njit
def shrink_poly(vertices, coef=0.3):
    '''텍스트 영역 축소'''
    x1, y1, x2, y2, x3, y3, x4, y4 = vertices
    r1 = min(cal_distance(x1,y1,x2,y2), cal_distance(x1,y1,x4,y4))
    r2 = min(cal_distance(x2,y2,x1,y1), cal_distance(x2,y2,x3,y3))
    r3 = min(cal_distance(x3,y3,x2,y2), cal_distance(x3,y3,x4,y4))
    r4 = min(cal_distance(x4,y4,x1,y1), cal_distance(x4,y4,x3,y3))
    r = [r1, r2, r3, r4]

    # 이동할 오프셋 결정
    if cal_distance(x1,y1,x2,y2) + cal_distance(x3,y3,x4,y4) > \
       cal_distance(x2,y2,x3,y3) + cal_distance(x1,y1,x4,y4):
        offset = 0 # 두 긴 엣지: (x1,y1)-(x2,y2) & (x3,y3)-(x4,y4)
    else:
        offset = 1 # 두 긴 엣지: (x2,y2)-(x3,y3) & (x4,y4)-(x1,y1)

    v = vertices.copy()
    v = move_points(v, 0 + offset, 1 + offset, r, coef)
    v = move_points(v, 2 + offset, 3 + offset, r, coef)
    v = move_points(v, 1 + offset, 2 + offset, r, coef)
    v = move_points(v, 3 + offset, 4 + offset, r, coef)
    return v

@njit
def get_rotate_mat(theta):
    '''회전 행렬 생성 (양의 theta는 시계 방향 회전)'''
    return np.array([[math.cos(theta), -math.sin(theta)], [math.sin(theta), math.cos(theta)]])

def rotate_vertices(vertices, theta, anchor=None):
    '''anchor를 중심으로 꼭짓점 회전'''
    v = vertices.reshape((4,2)).T
    if anchor is None:
        anchor = v[:,:1]
    rotate_mat = get_rotate_mat(theta)
    res = np.dot(rotate_mat, v - anchor)
    return (res + anchor).T.reshape(-1)

@njit
def get_boundary(vertices):
    '''주어진 꼭짓점을 둘러싼 경계 계산'''
    x1, y1, x2, y2, x3, y3, x4, y4 = vertices
    x_min = min(x1, x2, x3, x4)
    x_max = max(x1, x2, x3, x4)
    y_min = min(y1, y2, y3, y4)
    y_max = max(y1, y2, y3, y4)
    return x_min, x_max, y_min, y_max

@njit
def cal_error(vertices):
    '''기본 방향과의 차이 계산'''
    x_min, x_max, y_min, y_max = get_boundary(vertices)
    x1, y1, x2, y2, x3, y3, x4, y4 = vertices
    err = cal_distance(x1, y1, x_min, y_min) + cal_distance(x2, y2, x_max, y_min) + \
          cal_distance(x3, y3, x_max, y_max) + cal_distance(x4, y4, x_min, y_max)
    return err

@njit
def find_min_rect_angle(vertices):
    '''최소 직사각형을 얻기 위한 최적의 회전 각도 찾기'''
    angle_interval = 1
    angle_list = list(range(-90, 90, angle_interval))
    area_list = []
    for theta in angle_list:
        rotated = rotate_vertices(vertices, theta / 180 * math.pi)
        x1, y1, x2, y2, x3, y3, x4, y4 = rotated
        temp_area = (max(x1, x2, x3, x4) - min(x1, x2, x3, x4)) * \
                    (max(y1, y2, y3, y4) - min(y1, y2, y3, y4))
        area_list.append(temp_area)

    sorted_area_index = sorted(list(range(len(area_list))), key=lambda k: area_list[k])
    min_error = float('inf')
    best_index = -1
    rank_num = 10
    # 올바른 방향으로 최소 오차를 가진 각도 찾기
    for index in sorted_area_index[:rank_num]:
        rotated = rotate_vertices(vertices, angle_list[index] / 180 * math.pi)
        temp_error = cal_error(rotated)
        if temp_error < min_error:
            min_error = temp_error
            best_index = index
    return angle_list[best_index] / 180 * math.pi

def is_cross_text(start_loc, length, vertices):
    '''크롭 영역이 텍스트 영역을 교차하는지 확인'''
    if vertices.size == 0:
        return False
    start_w, start_h = start_loc
    a = np.array([start_w, start_h, start_w + length, start_h, start_w + length, start_h + length,
                  start_w, start_h + length]).reshape((4, 2))
    p1 = Polygon(a).convex_hull
    for vertice in vertices:
        p2 = Polygon(vertice.reshape((4, 2))).convex_hull
        inter = p1.intersection(p2).area
        if 0.01 <= inter / p2.area <= 0.99:
            return True
    return False

def crop_img_center(img, vertices, labels, length):
    '''중앙을 기준으로 이미지 패치를 크롭
    Input:
        img         : PIL Image
        vertices    : 텍스트 영역의 꼭짓점 <numpy.ndarray, (n,8)>
        labels      : 1->유효, 0->무시 <numpy.ndarray, (n,)>
        length      : 크롭할 이미지 영역의 크기
    Output:
        region       : 크롭된 이미지 영역
        new_vertices : 크롭된 영역 내의 새로운 꼭짓점 좌표
    '''
    h, w = img.height, img.width
    # 이미지의 짧은 변이 크롭할 길이보다 작으면 리사이징
    if h >= w and w < length:
        img = img.resize((length, int(h * length / w)), Image.BILINEAR)
    elif h < w and h < length:
        img = img.resize((int(w * length / h), length), Image.BILINEAR)
    ratio_w = img.width / w
    ratio_h = img.height / h
    assert(ratio_w >= 1 and ratio_h >= 1)

    new_vertices = np.zeros(vertices.shape)
    if vertices.size > 0:
        new_vertices[:, [0,2,4,6]] = vertices[:, [0,2,4,6]] * ratio_w
        new_vertices[:, [1,3,5,7]] = vertices[:, [1,3,5,7]] * ratio_h

    # 중앙 크롭 좌표 계산
    start_w = (img.width - length) // 2
    start_h = (img.height - length) // 2

    box = (start_w, start_h, start_w + length, start_h + length)
    region = img.crop(box)

    if new_vertices.size == 0:
        return region, new_vertices

    # 꼭짓점 좌표를 크롭된 영역에 맞게 조정
    new_vertices[:, [0,2,4,6]] -= start_w
    new_vertices[:, [1,3,5,7]] -= start_h

    return region, new_vertices

@njit
def rotate_all_pixels(rotate_mat, anchor_x, anchor_y, length):
    '''다음 단계에서 사용할 모든 픽셀의 회전된 위치 계산'''
    x = np.arange(length)
    y = np.arange(length)
    x, y = np.meshgrid(x, y)
    x_lin = x.reshape((1, x.size))
    y_lin = y.reshape((1, y.size))
    coord_mat = np.concatenate((x_lin, y_lin), 0)
    rotated_coord = np.dot(rotate_mat, coord_mat - np.array([[anchor_x], [anchor_y]])) + \
                                                   np.array([[anchor_x], [anchor_y]])
    rotated_x = rotated_coord[0, :].reshape(x.shape)
    rotated_y = rotated_coord[1, :].reshape(y.shape)
    return rotated_x, rotated_y

def resize_img(img, vertices, size):
    '''이미지 크기 조정'''
    h, w = img.height, img.width
    ratio = size / max(h, w)
    if w > h:
        img = img.resize((size, int(h * ratio)), Image.BILINEAR)
    else:
        img = img.resize((int(w * ratio), size), Image.BILINEAR)
    new_vertices = vertices * ratio
    return img, new_vertices

def adjust_height(img, vertices, ratio=0.2):
    '''이미지 높이 조정하여 데이터 증강'''
    ratio_h = 1 + ratio * (np.random.rand() * 2 - 1)
    old_h = img.height
    new_h = int(np.around(old_h * ratio_h))
    img = img.resize((img.width, new_h), Image.BILINEAR)

    new_vertices = vertices.copy()
    if vertices.size > 0:
        new_vertices[:, [1,3,5,7]] = vertices[:, [1,3,5,7]] * (new_h / old_h)
    return img, new_vertices

<<<<<<< HEAD
def rotate_img(img, vertices, angle_range=5):
    '''이미지 회전하여 데이터 증강'''
=======

def rotate_img(img, vertices, angle_range=10):
    '''rotate image [-10, 10] degree to aug data
    Input:
        img         : PIL Image
        vertices    : vertices of text regions <numpy.ndarray, (n,8)>
        angle_range : rotate range
    Output:
        img         : rotated PIL Image
        new_vertices: rotated vertices
    '''
>>>>>>> e2a6e1ad
    center_x = (img.width - 1) / 2
    center_y = (img.height - 1) / 2
    angle = angle_range * (np.random.rand() * 2 - 1)
    img = img.rotate(angle, Image.BILINEAR)
    new_vertices = np.zeros(vertices.shape)
    for i, vertice in enumerate(vertices):
        new_vertices[i,:] = rotate_vertices(vertice, -angle / 180 * math.pi, np.array([[center_x],[center_y]]))
    return img, new_vertices

def generate_roi_mask(image, vertices, labels):
    '''ROI 마스크 생성'''
    mask = np.ones(image.shape[:2], dtype=np.float32)
    ignored_polys = []
    for vertice, label in zip(vertices, labels):
        if label == 0:
            ignored_polys.append(np.around(vertice.reshape((4, 2))).astype(np.int32))
    cv2.fillPoly(mask, ignored_polys, 0)
    return mask

def filter_vertices(vertices, labels, ignore_under=0, drop_under=0):
    '''텍스트 영역 필터링'''
    if drop_under == 0 and ignore_under == 0:
        return vertices, labels

    new_vertices, new_labels = vertices.copy(), labels.copy()

    areas = np.array([Polygon(v.reshape((4, 2))).convex_hull.area for v in vertices])
    labels[areas < ignore_under] = 0

    if drop_under > 0:
        passed = areas >= drop_under
        new_vertices, new_labels = new_vertices[passed], new_labels[passed]

    return new_vertices, new_labels

<<<<<<< HEAD
from albumentations.core.transforms_interface import ImageOnlyTransform
=======
>>>>>>> e2a6e1ad
class SaltPepperNoise(ImageOnlyTransform):
    def __init__(self, amount=0.005, always_apply=False, p=0.5):
        super(SaltPepperNoise, self).__init__(always_apply=always_apply, p=p)
        self.amount = amount

    def apply(self, image, **params):
        row, col, ch = image.shape
        out = np.copy(image)

        # Salt (흰색 픽셀) 추가
        num_salt = np.ceil(self.amount * image.size * 0.5)
        coords = [np.random.randint(0, i - 1, int(num_salt)) for i in image.shape]
        out[coords[0], coords[1], :] = 255

        # Pepper (검은색 픽셀) 추가
        num_pepper = np.ceil(self.amount * image.size * 0.5)
        coords = [np.random.randint(0, i - 1, int(num_pepper)) for i in image.shape]
        out[coords[0], coords[1], :] = 0

        return out

    def get_transform_init_args_names(self):
        return ("amount",)

class SceneTextDataset(Dataset):
    def __init__(self, root_dir,
                 split='train',
                 image_size=2048,
                 crop_size=1024,
                 ignore_under_threshold=10,
                 drop_under_threshold=1,
                 color_jitter=True,
                 normalize=True):
        self._lang_list = ['chinese', 'japanese', 'thai', 'vietnamese']
        self.root_dir = root_dir
        self.split = split
        total_anno = dict(images=dict())
        for nation in self._lang_list:
            # 실험을 위해 점선을 지운 json을 활용하고 있습니다.
            with open(osp.join(root_dir, '{}_receipt/ufo/{}.json'.format(nation, split)), 'r', encoding='utf-8') as f:
                anno = json.load(f)
            for im in anno['images']:
                total_anno['images'][im] = anno['images'][im]

        self.anno = total_anno
        self.image_fnames = sorted(self.anno['images'].keys())

        self.image_size, self.crop_size = image_size, crop_size
        self.color_jitter, self.normalize = color_jitter, normalize

        self.drop_under_threshold = drop_under_threshold
        self.ignore_under_threshold = ignore_under_threshold

    def _infer_dir(self, fname):
        lang_indicator = fname.split('.')[1]
        if lang_indicator == 'zh':
            lang = 'chinese'
        elif lang_indicator == 'ja':
            lang = 'japanese'
        elif lang_indicator == 'th':
            lang = 'thai'
        elif lang_indicator == 'vi':
            lang = 'vietnamese'
        else:
<<<<<<< HEAD
            raise ValueError("알 수 없는 언어 인디케이터: {}".format(lang_indicator))
=======
            raise ValueError(f"Unsupported language indicator: {lang_indicator}")
>>>>>>> e2a6e1ad
        return osp.join(self.root_dir, f'{lang}_receipt', 'img', self.split)

    def __len__(self):
        return len(self.image_fnames)

    def __getitem__(self, idx):
        image_fname = self.image_fnames[idx]
        image_fpath = osp.join(self._infer_dir(image_fname), image_fname)

        vertices, labels = [], []
        for word_info in self.anno['images'][image_fname]['words'].values():
            num_pts = np.array(word_info['points']).shape[0]
            if num_pts > 4:
                continue
            vertices.append(np.array(word_info['points']).flatten())
            labels.append(1)
        vertices, labels = np.array(vertices, dtype=np.float32), np.array(labels, dtype=np.int64)

        vertices, labels = filter_vertices(
            vertices,
            labels,
            ignore_under=self.ignore_under_threshold,
            drop_under=self.drop_under_threshold
        )

        image = Image.open(image_fpath)
        image, vertices = resize_img(image, vertices, self.image_size)
        image, vertices = adjust_height(image, vertices)
        image, vertices = rotate_img(image, vertices)
<<<<<<< HEAD
        # 중앙 크롭으로 변경
        image, vertices = crop_img_center(image, vertices, labels, self.crop_size)
=======
        image, vertices = crop_img(image, vertices, labels, self.crop_size)
>>>>>>> e2a6e1ad

        if image.mode != 'RGB':
            image = image.convert('RGB')
        image = np.array(image)

<<<<<<< HEAD
=======
        # 증강 변환 목록을 정의합니다.
>>>>>>> e2a6e1ad
        funcs = []
        if self.color_jitter:
            funcs.append(A.ColorJitter())
        # GrayScale 변환 추가
        funcs.append(A.ToGray(always_apply=True))

        funcs.append(SaltPepperNoise(amount=0.001, p=0.5))  # salt and pepper 노이즈 추가

        if self.normalize:
            funcs.append(A.Normalize(mean=(0.5, 0.5, 0.5), std=(0.5, 0.5, 0.5)))
<<<<<<< HEAD

        # GaussianBlur 추가 가능
        # funcs.append(A.GaussianBlur(blur_limit=(1,3), p=0.5)) 

=======
        # GrayScale 변환 추가하기   
        funcs.append(A.ToGray(always_apply=True))
        funcs.append(SaltPepperNoise(amount=0.001, p=0.3)) # salt and papper 추가
        funcs.append(A.GaussianBlur(blur_limit=(1,3), p=0.5)) # Gaussian papper 추가
>>>>>>> e2a6e1ad
        transform = A.Compose(funcs)

        # 이미지에 변환을 적용합니다.
        image = transform(image=image)['image']
        word_bboxes = np.reshape(vertices, (-1, 4, 2))
        roi_mask = generate_roi_mask(image, vertices, labels)

        return image, word_bboxes, roi_mask<|MERGE_RESOLUTION|>--- conflicted
+++ resolved
@@ -220,22 +220,9 @@
         new_vertices[:, [1,3,5,7]] = vertices[:, [1,3,5,7]] * (new_h / old_h)
     return img, new_vertices
 
-<<<<<<< HEAD
+
 def rotate_img(img, vertices, angle_range=5):
     '''이미지 회전하여 데이터 증강'''
-=======
-
-def rotate_img(img, vertices, angle_range=10):
-    '''rotate image [-10, 10] degree to aug data
-    Input:
-        img         : PIL Image
-        vertices    : vertices of text regions <numpy.ndarray, (n,8)>
-        angle_range : rotate range
-    Output:
-        img         : rotated PIL Image
-        new_vertices: rotated vertices
-    '''
->>>>>>> e2a6e1ad
     center_x = (img.width - 1) / 2
     center_y = (img.height - 1) / 2
     angle = angle_range * (np.random.rand() * 2 - 1)
@@ -271,10 +258,8 @@
 
     return new_vertices, new_labels
 
-<<<<<<< HEAD
 from albumentations.core.transforms_interface import ImageOnlyTransform
-=======
->>>>>>> e2a6e1ad
+
 class SaltPepperNoise(ImageOnlyTransform):
     def __init__(self, amount=0.005, always_apply=False, p=0.5):
         super(SaltPepperNoise, self).__init__(always_apply=always_apply, p=p)
@@ -339,11 +324,8 @@
         elif lang_indicator == 'vi':
             lang = 'vietnamese'
         else:
-<<<<<<< HEAD
             raise ValueError("알 수 없는 언어 인디케이터: {}".format(lang_indicator))
-=======
-            raise ValueError(f"Unsupported language indicator: {lang_indicator}")
->>>>>>> e2a6e1ad
+
         return osp.join(self.root_dir, f'{lang}_receipt', 'img', self.split)
 
     def __len__(self):
@@ -373,42 +355,29 @@
         image, vertices = resize_img(image, vertices, self.image_size)
         image, vertices = adjust_height(image, vertices)
         image, vertices = rotate_img(image, vertices)
-<<<<<<< HEAD
+
         # 중앙 크롭으로 변경
         image, vertices = crop_img_center(image, vertices, labels, self.crop_size)
-=======
-        image, vertices = crop_img(image, vertices, labels, self.crop_size)
->>>>>>> e2a6e1ad
+
 
         if image.mode != 'RGB':
             image = image.convert('RGB')
         image = np.array(image)
 
-<<<<<<< HEAD
-=======
-        # 증강 변환 목록을 정의합니다.
->>>>>>> e2a6e1ad
+
         funcs = []
         if self.color_jitter:
             funcs.append(A.ColorJitter())
-        # GrayScale 변환 추가
+       
         funcs.append(A.ToGray(always_apply=True))
-
-        funcs.append(SaltPepperNoise(amount=0.001, p=0.5))  # salt and pepper 노이즈 추가
-
+        funcs.append(SaltPepperNoise(amount=0.001, p=0.5))  # salt and pepper 노이즈 추
+        funcs.append(A.GaussianBlur(blur_limit=(1,3), p=0.5)) # Gaussian pepper 추가
+        
+        
         if self.normalize:
             funcs.append(A.Normalize(mean=(0.5, 0.5, 0.5), std=(0.5, 0.5, 0.5)))
-<<<<<<< HEAD
-
-        # GaussianBlur 추가 가능
-        # funcs.append(A.GaussianBlur(blur_limit=(1,3), p=0.5)) 
-
-=======
-        # GrayScale 변환 추가하기   
-        funcs.append(A.ToGray(always_apply=True))
-        funcs.append(SaltPepperNoise(amount=0.001, p=0.3)) # salt and papper 추가
-        funcs.append(A.GaussianBlur(blur_limit=(1,3), p=0.5)) # Gaussian papper 추가
->>>>>>> e2a6e1ad
+        
+
         transform = A.Compose(funcs)
 
         # 이미지에 변환을 적용합니다.
