--- conflicted
+++ resolved
@@ -391,12 +391,8 @@
         self.split = split
         total_anno = dict(images=dict())
         for nation in self._lang_list:
-<<<<<<< HEAD
-            with open(osp.join(root_dir, f'{nation}_receipt/ufo/{split}.json'), 'r', encoding='utf-8') as f:
-=======
             # 실험을 위해 점선을 지운 json을 활용하고 있습니다.
             with open(osp.join(root_dir, '{}_receipt/ufo/{}.json'.format(nation, split)), 'r', encoding='utf-8') as f:
->>>>>>> 2616ce6f
                 anno = json.load(f)
             for im in anno['images']:
                 total_anno['images'][im] = anno['images'][im]
@@ -461,27 +457,18 @@
         funcs = []
         if self.color_jitter:
             funcs.append(A.ColorJitter())
-<<<<<<< HEAD
-        # 그레이스케일 변환을 추가합니다.
-        funcs.append(A.ToGray(p=1.0))
-        # 솔트 앤 페퍼 노이즈를 추가하는 커스텀 변환을 추가합니다.
-        funcs.append(AddSaltAndPepperNoise(p=1.0))
+        # GrayScale 변환 추가하기   
+        funcs.append(A.ToGray(always_apply=True))
+
+        funcs.append(SaltPepperNoise(amount=0.001, p=0.5)) # salt and pepper 추가
+
+
         if self.normalize:
             funcs.append(A.Normalize(mean=(0.5, 0.5, 0.5), std=(0.5, 0.5, 0.5)))
-=======
         # GrayScale 변환 추가하기   
         funcs.append(A.ToGray(always_apply=True))
-
-        funcs.append(SaltPepperNoise(amount=0.001, p=0.5)) # salt and pepper 추가
-
-
-        if self.normalize:
-            funcs.append(A.Normalize(mean=(0.5, 0.5, 0.5), std=(0.5, 0.5, 0.5)))
-
-        # funcs.append(A.GaussianBlur(blur_limit=(1,3), p=0.5)) # Gaussian papper 추가
-
-
->>>>>>> 2616ce6f
+        funcs.append(SaltPepperNoise(amount=0.001, p=0.3)) # salt and papper 추가
+        funcs.append(A.GaussianBlur(blur_limit=(1,3), p=0.5)) # Gaussian papper 추가
         transform = A.Compose(funcs)
 
         # 이미지에 변환을 적용합니다.
@@ -489,6 +476,4 @@
         word_bboxes = np.reshape(vertices, (-1, 4, 2))
         roi_mask = generate_roi_mask(image, vertices, labels)
 
-
-
         return image, word_bboxes, roi_mask