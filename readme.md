# 🚀 프로젝트 소개
> **'Data Centric**' 관점에서 모델은 VGG 고정하여 진행하였습니다.

이 프로젝트는 카메라로 촬영한 영수증 이미지에서 다국어 텍스트를 검출하는 것을 목표로 합니다. 최근 OCR 기술이 발전하면서 이미지에서 텍스트를 추출하는 다양한 솔루션이 등장했지만, 이 프로젝트에서는 모델 관점이 아닌 데이터 관점에서 문제를 해결하고자 합니다. 데이터를 최적화하여 더욱 정확하고 효율적인 텍스트 검출을 실현하는 것이 이번 프로젝트의 핵심 목표입니다.
<br>

# 💁🏼‍♂️💁‍♀️ Member 소개
| 이름       | 기여 내용 |
|------------|-----------|
| **김한별** | - Augmentation 실험진행  <br>  |
| **손지형** | - 중국어 데이터 실험진행 <br>|
| **유지환** | - TTA 및 하이퍼 파라미터 조정 실험 진행 <br>  |
| **장희진** | - Center crop 실험진행 <br> |
| **정승민** | - 깃 관리 <br>  |
| **조현준** | - 점선관련 실험 진행 <br>  |
---

<br>

# 🤜 팀의 목표
- Git issue를 통해 일정 관리를 진행하자!
- 데이터 관점에서 EDA를 통해 데이터 전처리 를 진행하자!
- 결과를 시각화 하여 가설을 세우고 이를 검증하자! 
- 가설 검증시 회의를 통해서 의견을 적극 제시하자!

<br>

# 🖥️ 프로젝트 진행 환경

### 하드웨어
- **GPU**: NVIDIA Tesla V100-SXM2 32GB
  - **메모리**: 32GB


### 소프트웨어
- **Driver Version**: 535.161.08
- **CUDA Version**: 12.2
- **Python Version**: 3.10.13
- **Deep Learning Framework**: PyTorch, CUDA 지원 활성화

<<<<<<< HEAD
<br><br>
# 🦂프로젝트 파일 구조

```
├── code
│   ├── data
│   ├── dataset.py
│   ├── deteval.py
│   ├── ensemble.py
│   ├── inference.py
│   ├── requirements.txt
│   ├── synthetic_data
│   ├── train.py
│   └── val_eval.py
├── readme.md
└── utils
    ├── EDA.ipynb
    ├── artifacts_download.ipynb
    ├── data_format_processor.py
    ├── filter.ipynb
    └── visualize_inference_results.ipynb
```

| Path                                 | Description                                 |
|--------------------------------------|---------------------------------------------|
| `code/`                              | 주요 코드 파일들이 포함된 디렉토리입니다.           |
| `code/data/`                         | 데이터가 저장되는 디렉토리입니다.                   |
| `code/dataset.py`                    | 데이터를 처리하고 관리하는 함수들이 정의된 파일입니다. |
| `code/deteval.py`                    | Detection 평가 관련 로직이 포함된 파일입니다.       |
| `code/ensemble.py`                   | 여러 모델의 앙상블을 위한 함수가 정의된 파일입니다. |
| `code/inference.py`                  | 추론을 수행하는 코드가 포함된 파일입니다.           |
| `code/requirements.txt`              | 프로젝트의 환경 설정과 필요한 패키지 목록 파일입니다. |
| `code/synthetic_data/`               | 인위적으로 생성된 데이터가 저장된 폴더입니다.        |
| `code/train.py`                      | 모델 학습을 위한 코드가 포함된 파일입니다.           |
| `code/val_eval.py`                   | Validation 및 평가를 수행하는 파일입니다.           |
| `readme.md`                          | 프로젝트의 전반적인 정보를 제공하는 문서입니다.     |
| `utils/`                             | 데이터 처리, 다운로드, 시각화 등의 유틸리티 파일이 모인 디렉토리입니다. |
| `utils/EDA.ipynb`                    | Exploratory Data Analysis(EDA)를 수행하는 노트북 파일입니다. |
| `utils/artifacts_download.ipynb`     | 아티팩트를 다운로드하는 노트북 파일입니다.         |
| `utils/data_format_processor.py`     | 데이터 포맷을 처리하는 스크립트입니다.             |
| `utils/filter.ipynb`                 | 데이터를 필터링하는 노트북 파일입니다.             |
| `utils/visualize_inference_results.ipynb` | 추론 결과를 시각화하는 노트북 파일입니다.      |

=======
<br>

# 🗂️ 프로젝트 파일 구조
| Path                                | Description                  |
|-------------------------------------|------------------------------|
| `artifacts_download.ipynb`          | artifact를 다운받는 파일 |
| `code/`                             | 코드들이 저장되어있는 폴더          |
| ├── `data/`                         | 데이터들이 저장되어있는 폴더               |
| │   ├── `dataset.py`                | 데이터 Handle 함수들 정의 파일      |
| │   ├── `deteval.py`                | deteval 파일            |
| │   ├── `inference.py`              | Inference 파일             |
| │   ├── `requirements.txt`          | 환경설정 파일          |
| │   └── `train.py`                  | Training 파일      |
| `make_json.ipynb`                   | 새로운 json을 만드는 파일   |
| `readme.md`                         | Project documentation        |
| `visualization_inference.ipynb`     | 모델의 결과를 시각화 하는 파일 |
>>>>>>> ab0e9332

<br>

# 🧰 필요한 라이브러리 설치
```bash
pip install -r requirements.txt
```

<br>

# 🦅 모델 학습 방법
*대회 규정상 baseline 코드는 .gitignore에 포함되어 현재 코드에 포함되어있지 않습니다*


### 학습 관련 인자
| 인자명                | 타입      | 기본값                  | 설명 |
|-----------------------|-----------|-------------------------|------|
| `--data_dir`          | `str`     | `'data'`               | 학습에 사용할 데이터셋 디렉토리 경로. 환경 변수 `SM_CHANNEL_TRAIN`을 먼저 참조하고, 없을 경우 기본값 사용 |
| `--model_dir`         | `str`     | `'trained_models'`     | 학습된 모델을 저장할 디렉토리 경로. 환경 변수 `SM_MODEL_DIR`을 먼저 참조하고, 없을 경우 기본값 사용 |
| `--device`            | `str`     | `'cuda'` or `'cpu'`    | 모델을 학습할 장치. CUDA가 가능하면 `'cuda'`, 아니면 `'cpu'`로 설정 |
| `--num_workers`       | `int`     | `8`                    | 데이터 로딩에 사용할 워커(worker) 프로세스 수 |
| `--image_size`        | `int`     | `2048`                 | 원본 이미지의 크기 |
| `--input_size`        | `int`     | `1024`                 | 모델에 입력할 이미지의 크기. 32의 배수여야 합니다. |
| `--batch_size`        | `int`     | `8`                    | 학습에 사용할 배치 크기 |
| `--learning_rate`     | `float`   | `1e-3`                 | 학습률 (learning rate) |
| `--max_epoch`         | `int`     | `300`                  | 최대 학습 에폭 수 |
| `--save_interval`     | `int`     | `10`                   | 몇 에폭마다 모델을 저장할지 결정 |

### Wandb 관련 인자

| 인자명                | 타입      | 기본값                  | 설명 |
|-----------------------|-----------|-------------------------|------|
| `--project_name`      | `str`     | `'이름 미지정 프로젝트'` | Wandb에 사용할 프로젝트 이름 |
| `--run_name`          | `str`     | `None`                 | Wandb 실행(run) 이름. 설정하지 않으면 현재 시간을 기준으로 자동 생성됩니다. |

### 체크포인트 및 로그 관련 인자

| 인자명                | 타입      | 기본값                  | 설명 |
|-----------------------|-----------|-------------------------|------|
| `--log_checkpoint_dir`| `str`     | `None`                 | 로그와 체크포인트 파일을 저장할 디렉토리 경로. 설정하지 않으면 현재 시간을 기준으로 생성된 이름 사용 |
| `--ckpt_path`         | `str`     | `None`                 | 사전 학습된 가중치의 경로를 지정하여 모델에 로드 |



### 사용 예시
로컬 환경에서 돌리는 경우
```
python trian.py --max_epoch 300 --save_interval 20 --project_name "Train Example Project" --run_name 'proejct test run'
```
nohup을 통해 GPU 서버 background에서 돌리는 경우 
```
nohup python trian.py --max_epoch 300 --save_interval 20 --project_name "Train Example Project" --run_name 'proejct test run' > test_output.log 2>&1 &
```

<br>

# 🦖 모델 추론 방법
### 명령줄 인자 설명

| 인자명                | 타입      | 기본값                  | 설명 |
|-----------------------|-----------|-------------------------|------|
| `--data_dir`          | `str`     | `'data'`               | 추론할 데이터가 포함된 디렉토리 경로. 환경 변수 `SM_CHANNEL_EVAL`을 먼저 참조하고, 없을 경우 기본값 사용 |
| `--model_dir`         | `str`     | `'trained_models'`     | 학습된 모델이 저장된 디렉토리 경로. 환경 변수 `SM_CHANNEL_MODEL`을 먼저 참조하고, 없을 경우 기본값 사용 |
| `--output_dir`        | `str`     | `'predictions'`        | 추론 결과를 저장할 디렉토리 경로. 환경 변수 `SM_OUTPUT_DATA_DIR`을 먼저 참조하고, 없을 경우 기본값 사용 |
| `--ckpt_path`         | `str`     | **필수 입력**         | 체크포인트 파일의 경로. 사전 학습된 모델 가중치를 로드하는 데 사용됩니다. |
| `--device`            | `str`     | `'cuda'` or `'cpu'`    | 추론을 수행할 장치. CUDA가 가능하면 `'cuda'`, 아니면 `'cpu'`로 설정 |
| `--input_size`        | `int`     | `2048`                 | 추론할 이미지의 입력 크기 |
| `--batch_size`        | `int`     | `5`                    | 추론 시 한 번에 처리할 이미지 배치 크기 |

### 예제 사용법


```
python inference.py --ckpt_path ./checkpoints/model.pth
```
<br>

<br><br>
# 🦖 앙상블 방법
### 명령줄 인자 설명

| 인자명                | 타입      | 기본값                  | 설명 |
|-----------------------|-----------|-------------------------|------|
| `--mode`              | `str`     | **필수 입력**           | 모드 설정. `opt` 입력 시 앙상블 파라미터 최적화, `ensemble` 입력 시 앙상블 수행 |
| `--input_dir`         | `str`     | **필수 입력**           | 앙상블 대상 output 파일들이 저장된 디렉토리 경로|
| `--output_dir`        | `str`     | **필수 입력**           | 앙상블 결과를 저장할 디렉토리 경로|
| `--iou_threshold`     | `str`     | **필수 입력**           | 앙상블 대상 output 파일들의 box를 취합 후 `iou_threshold` 이상 겹치는 box들을 하나로 병합하는 임계값 (0~1 사이 값)|
| `--vote_count`        | `str`     | **필수 입력**           | 앙상블 시 박스를 최종적으로 채택하기 위해 필요한 최소 모델 수|

### 예제 사용법


```
python ensemble.py --mode opt
python ensemble.py --mode ensemble --input_dir ./predictions --output_dir ./ensemble_result --iou_threshold 0.5 --vote_count 3
```

# 🦇wandb

<div align="center">
  <img src="https://github.com/user-attachments/assets/a7f2e722-2a59-49a7-b192-ac3dc7cdd84e" width="80%">
  <img src="https://github.com/user-attachments/assets/72302db7-1dd2-4a96-a44d-2f03d666a148" width="80%">
</div>


---
wandb에서 cls loss, iou loss, angle loss 등을 시각화 하였고, Model에 들어가는 이미지 10장을 랜덤으로 시각화 하여 Data Augmentation이 잘 적용되었는지 시각적으로 확인을 진행하였습니다.
<|MERGE_RESOLUTION|>--- conflicted
+++ resolved
@@ -38,8 +38,8 @@
 - **Python Version**: 3.10.13
 - **Deep Learning Framework**: PyTorch, CUDA 지원 활성화
 
-<<<<<<< HEAD
 <br><br>
+
 # 🦂프로젝트 파일 구조
 
 ```
@@ -71,7 +71,7 @@
 | `code/ensemble.py`                   | 여러 모델의 앙상블을 위한 함수가 정의된 파일입니다. |
 | `code/inference.py`                  | 추론을 수행하는 코드가 포함된 파일입니다.           |
 | `code/requirements.txt`              | 프로젝트의 환경 설정과 필요한 패키지 목록 파일입니다. |
-| `code/synthetic_data/`               | 인위적으로 생성된 데이터가 저장된 폴더입니다.        |
+| `code/synthetic_data/`               | 합성 데이터가 저장된 폴더입니다.        |
 | `code/train.py`                      | 모델 학습을 위한 코드가 포함된 파일입니다.           |
 | `code/val_eval.py`                   | Validation 및 평가를 수행하는 파일입니다.           |
 | `readme.md`                          | 프로젝트의 전반적인 정보를 제공하는 문서입니다.     |
@@ -82,24 +82,6 @@
 | `utils/filter.ipynb`                 | 데이터를 필터링하는 노트북 파일입니다.             |
 | `utils/visualize_inference_results.ipynb` | 추론 결과를 시각화하는 노트북 파일입니다.      |
 
-=======
-<br>
-
-# 🗂️ 프로젝트 파일 구조
-| Path                                | Description                  |
-|-------------------------------------|------------------------------|
-| `artifacts_download.ipynb`          | artifact를 다운받는 파일 |
-| `code/`                             | 코드들이 저장되어있는 폴더          |
-| ├── `data/`                         | 데이터들이 저장되어있는 폴더               |
-| │   ├── `dataset.py`                | 데이터 Handle 함수들 정의 파일      |
-| │   ├── `deteval.py`                | deteval 파일            |
-| │   ├── `inference.py`              | Inference 파일             |
-| │   ├── `requirements.txt`          | 환경설정 파일          |
-| │   └── `train.py`                  | Training 파일      |
-| `make_json.ipynb`                   | 새로운 json을 만드는 파일   |
-| `readme.md`                         | Project documentation        |
-| `visualization_inference.ipynb`     | 모델의 결과를 시각화 하는 파일 |
->>>>>>> ab0e9332
 
 <br>
 
@@ -178,7 +160,7 @@
 <br>
 
 <br><br>
-# 🦖 앙상블 방법
+# 🦞 앙상블 방법
 ### 명령줄 인자 설명
 
 | 인자명                | 타입      | 기본값                  | 설명 |
